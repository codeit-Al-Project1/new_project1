--- conflicted
+++ resolved
@@ -107,11 +107,7 @@
     annot_folder = "train_annotations"
 
     annot_path = os.path.join(path, annot_folder)
-<<<<<<< HEAD
-
-=======
     
->>>>>>> 0a448157
     count = 0
 
     # 모든 파일을 먼저 수집하고 그 후 tqdm으로 진행 표시
@@ -128,20 +124,11 @@
         print(f"{count}개가 폴더 내부에 있습니다.")
     else:
         print("폴더 내부에 파일이 없습니다.")
-<<<<<<< HEAD
-
-    return
-    
-
-if __name__ == '__main__':
-    # 다운로드 파일이 있으면 False로 조정
-=======
         
     return
 
 
 if __name__ == '__main__':
->>>>>>> 0a448157
     download_data(download=False, extract=False)
     folder_check()
     wrap_annotation()
